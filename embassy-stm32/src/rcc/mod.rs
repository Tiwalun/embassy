--- conflicted
+++ resolved
@@ -57,9 +57,6 @@
     #[cfg(any(rcc_f4, rcc_f410, rcc_f7))]
     pub pll48: Option<Hertz>,
 
-    #[cfg(rcc_f1)]
-    pub adc: Hertz,
-<<<<<<< HEAD
     #[cfg(rcc_wb)]
     pub pll_clk: Option<Hertz>,
 
@@ -77,11 +74,9 @@
 
     #[cfg(rcc_wb)]
     pub lse: Option<Hertz>,
-=======
 
     #[cfg(any(rcc_h7, rcc_h7ab))]
     pub adc: Option<Hertz>,
->>>>>>> 0ed4d294
 }
 
 /// Frozen clock frequencies
